import glob, os
from setuptools import find_packages, setup

package_name = 'final_challenge2025'

setup(
    name=package_name,
    version='0.0.0',
    packages=find_packages(exclude=['test']),
    data_files=[
        ('share/ament_index/resource_index/packages',
            ['resource/' + package_name]),
        ('share/' + package_name, ['package.xml']),
        (f'share/{package_name}/launch', glob.glob(os.path.join('launch', '*launch.*'))),
        (os.path.join('share', package_name, 'config', 'race'), glob.glob('config/race/*.yaml')),
    ],
    install_requires=['setuptools'],
    zip_safe=True,
    maintainer='rss2025-team-9',
    maintainer_email=['mzaw1@mit.edu', 'rengz@mit.edu', 'apados@mit.edu', 'selinna@mit.edu'],
    description='TODO: Package description',
    license='TODO: License declaration',
    tests_require=['pytest'],
    entry_points={
        'console_scripts': [
            'detector = final_challenge2025.shrinkray_heist.model.detection_node:main',
            'homography_transformer = final_challenge2025.homography_transformer:main',
            'lane_detector = final_challenge2025.lane_detector:main',
            'safety_controller = final_challenge2025.safety_controller:main',
<<<<<<< HEAD
            'race_control = final_challenge2025.moon_race.race_control:main',
=======
            'trajectory_follower = final_challenge2025.trajectory_follower:main',
            'race_control = final_challenge2025.race_control:main'
>>>>>>> def66608
        ],
    },
)<|MERGE_RESOLUTION|>--- conflicted
+++ resolved
@@ -27,12 +27,7 @@
             'homography_transformer = final_challenge2025.homography_transformer:main',
             'lane_detector = final_challenge2025.lane_detector:main',
             'safety_controller = final_challenge2025.safety_controller:main',
-<<<<<<< HEAD
             'race_control = final_challenge2025.moon_race.race_control:main',
-=======
-            'trajectory_follower = final_challenge2025.trajectory_follower:main',
-            'race_control = final_challenge2025.race_control:main'
->>>>>>> def66608
         ],
     },
 )