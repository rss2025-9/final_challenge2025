--- conflicted
+++ resolved
@@ -1,234 +1,172 @@
-import rclpy
-from rclpy.node import Node
-from enum import Enum, auto
-import time
-import numpy as np
-import cv2
-
-from sensor_msgs.msg import Image
-from geometry_msgs.msg import PoseArray, PoseStamped
-from cv_bridge import CvBridge
-
-from shrinkray_heist.model.detector_msgs.msg import DetectionArray
-from final_challenge2025.particle_filter import ParticleFilter
-from final_challenge2025.trajectory_planner import PathPlan
-from final_challenge2025.trajectory_follower import PurePursuit
-from final_challenge2025.wall_follower import WallFollower
-from final_interfaces.msg import DetectionStates
-<<<<<<< HEAD
-from ackermann_msgs.msg import AckermannDriveStamped
-=======
->>>>>>> 74c6f325
-
-class HeistState(Enum):
-    IDLE = auto()
-    PLAN_TRAJ = auto()
-    FOLLOW_TRAJ = auto()
-    WAIT_TRAFFIC = auto()
-    SCOUT = auto()
-    PARK = auto()
-    PICKUP = auto()
-    ESCAPE = auto()
-    COMPLETE = auto()
-
-class StateMachineNode(Node):
-<<<<<<< HEAD
-=======
-    # constructor 
->>>>>>> 74c6f325
-    def __init__(self):
-        super().__init__('state_machine')
-        self.get_logger().info('Heist State Machine Initialized')
-
-        self.state = HeistState.IDLE
-<<<<<<< HEAD
-        self.intial_pose = None
-        self.goals = []
-        self.goal_idx = None
-=======
-        self.intial_pose = None 
-        self.goals = []             # two (x,y) targets
-        self.goal_idx = None        # index of the current goal
-        self.detections = []        # [(timestamp,label,bbox)]
-        self.last_frame = None      # latest raw image for color segmentation
->>>>>>> 74c6f325
-        self.pickup_time = None
-        self.bridge = CvBridge()
-
-        self.create_subscription(PoseArray, '/shrinkray_part', self.goals_cb, 1)
-        self.create_subscription(PoseStamped, '/initialpose', self.pose_cb, 1)
-        self.create_subscription(DetectionStates, '/detector/states', self.detection_cb, 1)
-        self.create_timer(0.1, self.on_timer)
-
-        self.planner = PathPlan()
-        self.follower = PurePursuit()
-        self.wall_follow = WallFollower()
-
-        self.parking_started = False
-        self.parking_done_time = None
-
-        self.sweep_count = 0
-        self.max_sweep_attempts = 3
-        self.sweep_start_time = None
-        self.sweep_duration = 2.0
-        self.sweep_drive_pub = self.create_publisher(AckermannDriveStamped, "/drive", 10)
-
-    def pose_cb(self, msg: PoseStamped):
-        self.intial_pose = msg.pose
-        self.get_logger().info(f'Initial pose: {self.intial_pose.position.x}, {self.intial_pose.position.y}')
-
-    def goals_cb(self, msg: PoseArray):
-        self.goals = [(p.position.x, p.position.y) for p in msg.poses]
-        self.get_logger().info(f'Received goals: {self.goals}')
-<<<<<<< HEAD
-        if len(self.goals) >= 2 and self.state == HeistState.IDLE:
-            self.state = HeistState.PLAN_TRAJ
-            self.goal_idx = 0
-
-    def detection_cb(self, msg: DetectionStates):
-        if msg.traffic_light_state != 'GREEN':
-            self.state = HeistState.WAIT_TRAFFIC
-        elif msg.traffic_light_state == 'GREEN' and self.state == HeistState.WAIT_TRAFFIC:
-            self.state = HeistState.FOLLOW_TRAJ
-        if msg.banana_state == 'DETECTED':
-            self.state = HeistState.PARK
-        if msg.person_state == 'DETECTED':
-            self.get_logger().info('Human detected - stopping temporarily')
-            # Could pause controller or use safety state
-
-    def publish_sweep_motion(self, direction: int = 1):
-        sweep_msg = AckermannDriveStamped()
-        sweep_msg.drive.speed = 0.2
-        sweep_msg.drive.steering_angle = direction * 0.34
-        self.sweep_drive_pub.publish(sweep_msg)
-=======
-        if len(self.goals) == 2 and self.state == HeistState.IDLE:
-            self.state = HeistState.PLAN_TRAJ1
-
-    # detection callback: YOLO detections
-    def detection_cb(self, msg: DetectionStates):
-        if msg.traffic_light_state != 'GREEN':
-            self.state = HeistState.WAIT_TRAFFIC
-        if msg.traffic_light_state == 'GREEN':
-            self.state = HeistState.FOLLOW_TRAJ
-        if msg.banana_state == 'DETECTED':
-            # save banana position TODO 
-            self.state = HeistState.PARK
-        if msg.person_state == 'DETECTED':
-            pass 
->>>>>>> 74c6f325
-
-    def on_timer(self):
-        match self.state:
-<<<<<<< HEAD
-=======
-            # Never should be here unless the state machine is reset.
->>>>>>> 74c6f325
-            case HeistState.IDLE:
-                self.get_logger().info('Waiting for initial pose and goals')
-                if self.intial_pose is not None and len(self.goals) >= 2:
-                    self.state = HeistState.PLAN_TRAJ
-                    self.goal_idx = 0
-
-            case HeistState.PLAN_TRAJ:
-                self.get_logger().info(f'Planning to goal #{self.goal_idx}')
-                self.planner.plan_path(self.goals[self.goal_idx])
-                self.state = HeistState.FOLLOW_TRAJ
-
-            case HeistState.FOLLOW_TRAJ:
-                self.follower.follow_path()
-                if self.follower.has_reached_goal():
-                    self.get_logger().info(f'Reached goal #{self.goal_idx}')
-                    self.pickup_time = None
-                    self.state = HeistState.SCOUT
-
-            case HeistState.WAIT_TRAFFIC:
-                self.get_logger().info('No green light, waiting')
-
-            case HeistState.SCOUT:
-<<<<<<< HEAD
-                if self.sweep_count < self.max_sweep_attempts:
-                    if self.sweep_start_time is None:
-                        self.sweep_start_time = time.time()
-                        direction = 1 if self.sweep_count % 2 == 0 else -1
-                        self.publish_sweep_motion(direction)
-                        self.get_logger().info(f'Sweep #{self.sweep_count + 1} started')
-                    elif time.time() - self.sweep_start_time > self.sweep_duration:
-                        self.get_logger().info(f'Sweep #{self.sweep_count + 1} complete')
-                        self.sweep_count += 1
-                        self.sweep_start_time = None
-                else:
-                    self.get_logger().warn('Banana not found after sweeps, continuing')
-                    self.sweep_count = 0
-                    self.state = HeistState.PLAN_TRAJ
-                    self.goal_idx += 1
-
-            case HeistState.PARK:
-                if not self.parking_started:
-                    self.get_logger().info('Starting parking maneuver')
-                    self.parking_started = True
-                    self.parking_done_time = time.time() + 5.0
-                elif time.time() >= self.parking_done_time:
-                    self.get_logger().info('Parking complete')
-                    self.state = HeistState.PICKUP
-
-            case HeistState.PICKUP:
-                if self.pickup_time is None:
-                    self.pickup_time = time.time()
-                    self.get_logger().info(f'Picking up #{self.goal_idx}')
-                elif (elapsed := time.time() - self.pickup_time) > 5.0:
-                    self.goal_idx += 1
-                    self.sweep_count = 0
-                    self.parking_started = False
-=======
-                # TODO: sweep around to find banana
-                pass
-
-            case HeistState.PARK:
-                # TODO: parking controller in front of banana
-                self.state = HeistState.PICKUP
-
-            case HeistState.PICKUP:
-                # Starts the pickup process.
-                if self.pickup_time is None:
-                    self.pickup_time = time.time()
-                    self.get_logger().info(f'Picking up #{self.goal_idx}')
-                # Pickup time has elapsed, move on.
-                elif (elapsed_time := time.time() - self.pickup_time) > 5.0:
-                    self.goal_idx += 1
->>>>>>> 74c6f325
-                    if self.goal_idx >= len(self.goals):
-                        self.state = HeistState.ESCAPE
-                    else:
-                        self.state = HeistState.PLAN_TRAJ
-<<<<<<< HEAD
-                else:
-                    self.get_logger().info(f'Waiting during pickup: {elapsed:.1f}s')
-=======
-                    self.pickup_time = None
-                else:
-                    self.get_logger().info(f'Picking up #{self.goal_idx}, {elapsed_time:.2f}s elapsed')
->>>>>>> 74c6f325
-
-            case HeistState.ESCAPE:
-                self.get_logger().info('Escaping')
-                self.planner.plan_path(self.intial_pose.position)
-                self.follower.follow_path()
-                if self.follower.has_reached_goal():
-<<<<<<< HEAD
-=======
-                    self.get_logger().info(f'Escaped!')
->>>>>>> 74c6f325
-                    self.state = HeistState.COMPLETE
-
-            case HeistState.COMPLETE:
-                self.get_logger().info('Heist COMPLETE')
-
-def main(args=None):
-    rclpy.init(args=args)
-    node = StateMachineNode()
-    rclpy.spin(node)
-    rclpy.shutdown()
-
-if __name__ == '__main__':
+import rclpy
+from rclpy.node import Node
+from enum import Enum, auto
+import time
+import numpy as np
+import cv2
+
+from sensor_msgs.msg import Image
+from geometry_msgs.msg import PoseArray, PoseStamped
+from cv_bridge import CvBridge
+
+from shrinkray_heist.model.detector_msgs.msg import DetectionArray
+from final_challenge2025.particle_filter import ParticleFilter
+from final_challenge2025.trajectory_planner import PathPlan
+from final_challenge2025.trajectory_follower import PurePursuit
+from final_challenge2025.wall_follower import WallFollower
+from final_interfaces.msg import DetectionStates
+from ackermann_msgs.msg import AckermannDriveStamped
+
+class HeistState(Enum):
+    IDLE = auto()
+    PLAN_TRAJ = auto()
+    FOLLOW_TRAJ = auto()
+    WAIT_TRAFFIC = auto()
+    SCOUT = auto()
+    PARK = auto()
+    PICKUP = auto()
+    ESCAPE = auto()
+    COMPLETE = auto()
+
+class StateMachineNode(Node):
+    # constructor 
+    def __init__(self):
+        super().__init__('state_machine')
+        self.get_logger().info('Heist State Machine Initialized')
+
+        self.state = HeistState.IDLE
+        self.intial_pose = None
+        self.goals = []
+        self.goal_idx = None
+        self.pickup_time = None
+        self.bridge = CvBridge()
+
+        self.create_subscription(PoseArray, '/shrinkray_part', self.goals_cb, 1)
+        self.create_subscription(PoseStamped, '/initialpose', self.pose_cb, 1)
+        self.create_subscription(DetectionStates, '/detector/states', self.detection_cb, 1)
+        self.create_timer(0.1, self.on_timer)
+
+        self.planner = PathPlan()
+        self.follower = PurePursuit()
+        self.wall_follow = WallFollower()
+
+        self.parking_started = False
+        self.parking_done_time = None
+
+        self.sweep_count = 0
+        self.max_sweep_attempts = 3
+        self.sweep_start_time = None
+        self.sweep_duration = 2.0
+        self.sweep_drive_pub = self.create_publisher(AckermannDriveStamped, "/drive", 10)
+
+    def pose_cb(self, msg: PoseStamped):
+        self.intial_pose = msg.pose
+        self.get_logger().info(f'Initial pose: {self.intial_pose.position.x}, {self.intial_pose.position.y}')
+
+    def goals_cb(self, msg: PoseArray):
+        self.goals = [(p.position.x, p.position.y) for p in msg.poses]
+        self.get_logger().info(f'Received goals: {self.goals}')
+        if len(self.goals) >= 2 and self.state == HeistState.IDLE:
+            self.state = HeistState.PLAN_TRAJ
+            self.goal_idx = 0
+
+    def detection_cb(self, msg: DetectionStates):
+        if msg.traffic_light_state != 'GREEN':
+            self.state = HeistState.WAIT_TRAFFIC
+        elif msg.traffic_light_state == 'GREEN' and self.state == HeistState.WAIT_TRAFFIC:
+            self.state = HeistState.FOLLOW_TRAJ
+        if msg.banana_state == 'DETECTED':
+            self.state = HeistState.PARK
+        if msg.person_state == 'DETECTED':
+            self.get_logger().info('Human detected - stopping temporarily')
+            # Could pause controller or use safety state
+
+    def publish_sweep_motion(self, direction: int = 1):
+        sweep_msg = AckermannDriveStamped()
+        sweep_msg.drive.speed = 0.2
+        sweep_msg.drive.steering_angle = direction * 0.34
+        self.sweep_drive_pub.publish(sweep_msg)
+
+    def on_timer(self):
+        match self.state:
+            case HeistState.IDLE:
+                self.get_logger().info('Waiting for initial pose and goals')
+                if self.intial_pose is not None and len(self.goals) >= 2:
+                    self.state = HeistState.PLAN_TRAJ
+                    self.goal_idx = 0
+
+            case HeistState.PLAN_TRAJ:
+                self.get_logger().info(f'Planning to goal #{self.goal_idx}')
+                self.planner.plan_path(self.goals[self.goal_idx])
+                self.state = HeistState.FOLLOW_TRAJ
+
+            case HeistState.FOLLOW_TRAJ:
+                self.follower.follow_path()
+                if self.follower.has_reached_goal():
+                    self.get_logger().info(f'Reached goal #{self.goal_idx}')
+                    self.pickup_time = None
+                    self.state = HeistState.SCOUT
+
+            case HeistState.WAIT_TRAFFIC:
+                self.get_logger().info('No green light, waiting')
+
+            case HeistState.SCOUT:
+                if self.sweep_count < self.max_sweep_attempts:
+                    if self.sweep_start_time is None:
+                        self.sweep_start_time = time.time()
+                        direction = 1 if self.sweep_count % 2 == 0 else -1
+                        self.publish_sweep_motion(direction)
+                        self.get_logger().info(f'Sweep #{self.sweep_count + 1} started')
+                    elif time.time() - self.sweep_start_time > self.sweep_duration:
+                        self.get_logger().info(f'Sweep #{self.sweep_count + 1} complete')
+                        self.sweep_count += 1
+                        self.sweep_start_time = None
+                else:
+                    self.get_logger().warn('Banana not found after sweeps, continuing')
+                    self.sweep_count = 0
+                    self.state = HeistState.PLAN_TRAJ
+                    self.goal_idx += 1
+
+            case HeistState.PARK:
+                if not self.parking_started:
+                    self.get_logger().info('Starting parking maneuver')
+                    self.parking_started = True
+                    self.parking_done_time = time.time() + 5.0
+                elif time.time() >= self.parking_done_time:
+                    self.get_logger().info('Parking complete')
+                    self.state = HeistState.PICKUP
+
+            case HeistState.PICKUP:
+                if self.pickup_time is None:
+                    self.pickup_time = time.time()
+                    self.get_logger().info(f'Picking up #{self.goal_idx}')
+                elif (elapsed := time.time() - self.pickup_time) > 5.0:
+                    self.goal_idx += 1
+                    self.sweep_count = 0
+                    self.parking_started = False
+                    if self.goal_idx >= len(self.goals):
+                        self.state = HeistState.ESCAPE
+                    else:
+                        self.state = HeistState.PLAN_TRAJ
+                else:
+                    self.get_logger().info(f'Waiting during pickup: {elapsed:.1f}s')
+
+
+            case HeistState.ESCAPE:
+                self.get_logger().info('Escaping')
+                self.planner.plan_path(self.intial_pose.position)
+                self.follower.follow_path()
+                if self.follower.has_reached_goal():
+                    self.state = HeistState.COMPLETE
+
+            case HeistState.COMPLETE:
+                self.get_logger().info('Heist COMPLETE')
+
+def main(args=None):
+    rclpy.init(args=args)
+    node = StateMachineNode()
+    rclpy.spin(node)
+    rclpy.shutdown()
+
+if __name__ == '__main__':
     main()